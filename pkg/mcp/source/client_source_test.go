--- conflicted
+++ resolved
@@ -79,14 +79,7 @@
 	h := &sourceHarness{
 		sourceTestHarness: newSourceTestHarness(t),
 	}
-<<<<<<< HEAD
 	h.client = true
-
-	options := &Options{
-		Watcher:           h,
-		CollectionOptions: CollectionOptionsFromSlice(test.SupportedCollections),
-		Reporter:          monitoring.NewInMemoryStatsContext(),
-=======
 	fakeLimiter := NewFakePerConnLimiter()
 	close(fakeLimiter.ErrCh)
 	options := &Options{
@@ -94,7 +87,6 @@
 		CollectionsOptions: CollectionOptionsFromSlice(test.SupportedCollections),
 		Reporter:           monitoring.NewInMemoryStatsContext(),
 		ConnRateLimiter:    fakeLimiter,
->>>>>>> fc7d7968
 	}
 	c := NewClient(h, options)
 
