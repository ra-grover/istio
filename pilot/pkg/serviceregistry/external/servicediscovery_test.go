--- conflicted
+++ resolved
@@ -119,34 +119,6 @@
 	}
 }
 
-<<<<<<< HEAD
-func TestServiceDiscoveryGetServiceAttributes(t *testing.T) {
-	store, sd, stopFn := initServiceDiscovery()
-	defer stopFn()
-
-	tnow := time.Now()
-	createServiceEntries([]*networking.ServiceEntry{httpDNS, tcpStatic}, store, t, tnow)
-
-	tcpStaticSvc := convertServices(tcpStatic, tnow)
-	for _, svc := range tcpStaticSvc {
-		expect := model.ServiceAttributes{
-			Name:      string(svc.Hostname),
-			Namespace: model.IstioDefaultConfigNamespace,
-		}
-		if attr, _ := sd.GetServiceAttributes(svc.Hostname); !reflect.DeepEqual(*attr, expect) {
-			t.Errorf("GetServiceAttributes(%q) => %v, want %v", svc.Hostname, *attr, expect)
-		}
-	}
-	tcpDNSSvc := convertServices(tcpDNS, tnow)
-	for _, svc := range tcpDNSSvc {
-		if attr, _ := sd.GetServiceAttributes(svc.Hostname); attr != nil {
-			t.Errorf(`GetServiceAttributes("tcpDNSSvc") => %q, want nil`, attr.Namespace)
-		}
-	}
-}
-
-=======
->>>>>>> 3f88b1d3
 func TestServiceDiscoveryGetProxyServiceInstances(t *testing.T) {
 	store, sd, stopFn := initServiceDiscovery()
 	defer stopFn()
